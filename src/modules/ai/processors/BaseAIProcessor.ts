--- conflicted
+++ resolved
@@ -80,7 +80,6 @@
     }
 
     /**
-<<<<<<< HEAD
      * Try enhanced generation first, fallback to legacy if needed
      */
     protected async handleAICallWithFallback(
@@ -101,7 +100,6 @@
         // Fallback to legacy method
         console.log(`⚠️ Falling back to legacy prompts for ${documentType}`);
         return await this.handleAICall(legacyOperation, operationName);
-=======
      * Create enhanced messages with few-shot learning examples
      * @param systemPrompt Base system prompt
      * @param userPrompt User prompt with context
@@ -225,6 +223,5 @@
 - Format using proper markdown structure`;
 
         return this.createEnhancedMessages(systemPrompt, userPrompt, documentType, tokenLimit, config);
->>>>>>> 6edb502c
     }
 }