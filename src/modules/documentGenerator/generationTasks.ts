--- conflicted
+++ resolved
@@ -663,10 +663,6 @@
     { key: 'technology-selection-criteria', name: 'Technology Selection Criteria', func: 'getAiTechnologySelectionCriteria', emoji: '📋', category: 'technical-analysis', priority: 35, pmbokRef: 'PMBOK 8.0, 11.0', dependencies: ['technical-recommendations'] },
     { key: 'technical-implementation-roadmap', name: 'Technical Implementation Roadmap', func: 'getAiTechnicalImplementationRoadmap', emoji: '🗺️', category: 'technical-analysis', priority: 36, pmbokRef: 'PMBOK 6.0, 4.0', dependencies: ['technical-recommendations', 'technology-selection-criteria'] },
     { key: 'technology-governance-framework', name: 'Technology Governance Framework', func: 'getAiTechnologyGovernanceFramework', emoji: '🏛️', category: 'technical-analysis', priority: 37, pmbokRef: 'PMBOK 13.0, 4.0', dependencies: ['technical-recommendations'] },
-<<<<<<< HEAD
-=======
-
->>>>>>> 3b3a8ad4
   {
     key: 'babokintroduction',
     name: 'BABOKIntroduction',
