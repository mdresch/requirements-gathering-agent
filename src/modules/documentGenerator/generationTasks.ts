--- conflicted
+++ resolved
@@ -654,9 +654,8 @@
     { key: 'risk-analysis', name: 'Risk Analysis', func: 'getAiRiskAnalysis', emoji: '🔍', category: 'technical-analysis', priority: 30, pmbokRef: '11.2.3.1' },
     { key: 'acceptance-criteria', name: 'Acceptance Criteria', func: 'getAiAcceptanceCriteria', emoji: '✔️', category: 'technical-analysis', priority: 31, pmbokRef: '5.2.3.1' },
     { key: 'compliance-considerations', name: 'Compliance Considerations', func: 'getAiComplianceConsiderations', emoji: '⚖️', category: 'technical-analysis', priority: 32, pmbokRef: 'N/A' },
-<<<<<<< HEAD
     { key: 'ui-ux-considerations', name: 'UI/UX Considerations', func: 'getAiUiUxConsiderations', emoji: '🎨', category: 'technical-analysis', priority: 28, pmbokRef: 'PMBOK 7.0: Stakeholder & Planning Performance Domains' },
-=======
+
     { key: 'ui-ux-considerations', name: 'UI/UX Considerations', func: 'getAiUiUxConsiderations', emoji: '🎨', category: 'technical-analysis', priority: 33, pmbokRef: 'N/A' },
     
     // Technical Recommendations (PMBOK-aligned technical guidance)
@@ -664,7 +663,7 @@
     { key: 'technology-selection-criteria', name: 'Technology Selection Criteria', func: 'getAiTechnologySelectionCriteria', emoji: '📋', category: 'technical-analysis', priority: 35, pmbokRef: 'PMBOK 8.0, 11.0', dependencies: ['technical-recommendations'] },
     { key: 'technical-implementation-roadmap', name: 'Technical Implementation Roadmap', func: 'getAiTechnicalImplementationRoadmap', emoji: '🗺️', category: 'technical-analysis', priority: 36, pmbokRef: 'PMBOK 6.0, 4.0', dependencies: ['technical-recommendations', 'technology-selection-criteria'] },
     { key: 'technology-governance-framework', name: 'Technology Governance Framework', func: 'getAiTechnologyGovernanceFramework', emoji: '🏛️', category: 'technical-analysis', priority: 37, pmbokRef: 'PMBOK 13.0, 4.0', dependencies: ['technical-recommendations'] },
->>>>>>> ed1f2591
+
   {
     key: 'babokintroduction',
     name: 'BABOKIntroduction',
