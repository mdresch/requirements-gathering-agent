#!/usr/bin/env node
// filepath: c:\Users\menno\Source\Repos\requirements-gathering-agent\src\cli.ts
/**
 * Command Line Interface for Requirements Gathering Agent
 * 
 * Provides comprehensive CLI functionality for project documentation generation
 * with support for multiple AI providers and PMBOK compliance validation.
 * 
 * @version 2.1.3
 * @author Requirements Gathering Agent Team
 * @created 2024
 * @updated June 2025
 * 
 * Key Features:
 * - Full CLI argument parsing and validation
 * - Multi-provider AI configuration support
 * - Interactive document generation workflows
 * - PMBOK validation and compliance checking
 * - Comprehensive error handling and user feedback
 * 
 * @filepath c:\Users\menno\Source\Repos\requirements-gathering-agent\src\cli.ts
 */

// 1. Node.js built-ins
import { execSync } from 'child_process';
import { existsSync } from 'fs';
import { writeFile, readFile, mkdir, copyFile, access } from 'fs/promises';
import os from 'os';
import { dirname, join } from 'path';
import process from 'process';
import readline from 'readline';
import { fileURLToPath } from 'url';

// 2. Third-party dependencies
import yargs from 'yargs';
import { hideBin } from 'yargs/helpers';

// 3. Internal modules
import { InteractiveProviderMenu } from './modules/ai/interactive-menu.js';
import { 
    DocumentGenerator, 
    generateAllDocuments, 
    generateDocumentsWithRetry,
    getAvailableCategories 
} from './modules/documentGenerator.js';
import { getTasksByCategory, getTaskByKey, GENERATION_TASKS } from './modules/documentGenerator/generationTasks.js';
import { readProjectContext, readEnhancedProjectContext } from './modules/fileManager.js';
import { PMBOKValidator } from './modules/pmbokValidation/PMBOKValidator.js';
import { promptsCommand } from './commands/prompts.js';
import { createEnvironmentCommands } from './commands/environment.js';
// 4. Constants and configuration
import { 
  DEFAULT_OUTPUT_DIR, 
  DEFAULT_RETRY_COUNT, 
  DEFAULT_RETRY_BACKOFF, 
  DEFAULT_RETRY_MAX_DELAY,
  COMPLIANCE_REPORT_FILENAME,
  PROMPT_ADJUSTMENT_REPORT_FILENAME,
  SUPPORTED_FORMATS,
  CONFIG_FILENAME,
  PACKAGE_JSON_FILENAME,
  TSCONFIG_JSON_FILENAME,
  README_FILENAME,
  PROCESSOR_CONFIG_FILENAME
} from './constants.js';

// 5. Command handlers
import {
  handleStatusCommand,
  handleAnalyzeCommand,
  handleSetupCommand,
  handleGenerateCommand,
  handleGenerateCategoryCommand,
  handleGenerateAllCommand,
  handleGenerateCoreAnalysisCommand,
  handleListTemplatesCommand,
  handleValidateCommand,
  // Confluence commands
  handleConfluenceInitCommand,
  handleConfluenceTestCommand,
  handleConfluencePublishCommand,
  handleConfluenceStatusCommand,
  handleConfluenceOAuth2LoginCommand,
  handleConfluenceOAuth2StatusCommand,
  handleConfluenceOAuth2DebugCommand,
  // SharePoint commands
  handleSharePointInitCommand,
  handleSharePointTestCommand,
  handleSharePointPublishCommand,
  handleSharePointStatusCommand,
  handleSharePointOAuth2LoginCommand,
  handleSharePointOAuth2StatusCommand,
  handleSharePointOAuth2DebugCommand,
  // VCS commands
  handleVcsInitCommand,
  handleVcsStatusCommand,
  handleVcsCommitCommand,
  handleVcsPushCommand,
  // Feedback commands
  createFeedbackCommand,
  // Stakeholder Analysis commands
  handleStakeholderAnalysisCommand,
  handleStakeholderRegisterCommand,
  handleStakeholderEngagementPlanCommand,
  handleStakeholderAutomationCommand,
  displayStakeholderHelp
} from './commands/index.js';

// 6. Utilities and version management
import { getLegacyDisplayName } from './utils/version.js';

const __filename = fileURLToPath(import.meta.url);
const __dirname = dirname(__filename);

function checkGitInstalled() {
  try {
    execSync('git --version', { stdio: 'ignore' });
    return true;
  } catch {
    return false;
  }
}

async function promptAndInstallGitWindows() {
  const rl = readline.createInterface({ input: process.stdin, output: process.stdout });
  return new Promise((resolve) => {
    rl.question('Would you like to install Git automatically using winget? (y/n): ', async (answer) => {
      rl.close();
      if (answer.trim().toLowerCase().startsWith('y')) {
        console.log('⚠️  This will require elevated (administrator) privileges.');
        console.log('Attempting to install Git using winget...');
        try {
          const { execSync } = await import('child_process');
          execSync('winget install --id Git.Git -e', { stdio: 'inherit' });
          console.log('✅ Git installation complete. Please restart your terminal and re-run your command.');
        } catch (e) {
          console.error('❌ Automatic installation failed. Please install Git manually from https://git-scm.com/downloads');
        }
        process.exit(0);
      } else {
        console.log('Please install Git manually from https://git-scm.com/downloads');
        process.exit(1);
      }
    });
  });
}

function promptGitInstallIfMissing() {
  if (!checkGitInstalled()) {
    console.error('❌ Git is not installed or not in your PATH.');
    console.log('Please install Git: https://git-scm.com/downloads');
    if (os.platform() === 'win32') {
      console.log('Or install automatically by running:');
      console.log('  winget install --id Git.Git -e');
      return promptAndInstallGitWindows();
    }
    process.exit(1);
  }
}

// Call this function before any git VCS operation
// promptGitInstallIfMissing();

async function ensureGitRepoInitialized(documentsDir = DEFAULT_OUTPUT_DIR) {
  const path = (await import('path')).default;
  const gitDir = path.join(process.cwd(), documentsDir, '.git');
  if (!existsSync(gitDir)) {
    console.log(`Initializing git repository in ${documentsDir}/ ...`);
    try {
      execSync('git init', { cwd: path.join(process.cwd(), documentsDir), stdio: 'inherit' });
      console.log('✅ Git repository initialized.');
    } catch (e) {
      console.error('❌ Failed to initialize git repository:', e);
      process.exit(1);
    }
  }
}

// Yargs CLI definition
yargs(hideBin(process.argv))
  .scriptName('adpa')
  .usage('Usage: $0 <command> [options]')
  .version(getLegacyDisplayName())
  .command('generate [key]', 'Generate a specific document by key', (yargs) => {
    return yargs
      .positional('key', { type: 'string', describe: 'Document key' })
      .option('output', { type: 'string', default: DEFAULT_OUTPUT_DIR, describe: 'Output directory' })
      .option('quiet', { type: 'boolean', default: false, describe: 'Suppress output' })
      .option('format', { type: 'string', default: 'markdown', choices: SUPPORTED_FORMATS, describe: 'Output format' })
      .option('retries', { type: 'number', default: DEFAULT_RETRY_COUNT, describe: 'Number of retries for generation' })
      .option('retry-backoff', { type: 'number', default: DEFAULT_RETRY_BACKOFF, describe: 'Initial retry backoff (ms)' })
      .option('retry-max-delay', { type: 'number', default: DEFAULT_RETRY_MAX_DELAY, describe: 'Max retry backoff (ms)' });
  }, async (argv) => {
    await handleGenerateCommand(argv.key as string, {
      output: argv.output || DEFAULT_OUTPUT_DIR,
      format: (argv.format as 'markdown' | 'json' | 'yaml') || 'markdown',
      quiet: argv.quiet,
      retries: argv.retries,
      retryBackoff: argv['retry-backoff'],
      retryMaxDelay: argv['retry-max-delay']
    });
  })
  .command('generate-category <category>', 'Generate all documents in a category', (yargs) => {
    return yargs
      .positional('category', { type: 'string', describe: 'Document category' })
      .option('output', { type: 'string', default: DEFAULT_OUTPUT_DIR })
      .option('quiet', { type: 'boolean', default: false, describe: 'Suppress output' })
      .option('retries', { type: 'number', default: DEFAULT_RETRY_COUNT, describe: 'Number of retries for generation' })
      .option('retry-backoff', { type: 'number', default: DEFAULT_RETRY_BACKOFF, describe: 'Initial retry backoff (ms)' })
      .option('retry-max-delay', { type: 'number', default: DEFAULT_RETRY_MAX_DELAY, describe: 'Max retry backoff (ms)' });
  }, async (argv) => {
    await handleGenerateCategoryCommand(argv.category as string, {
      output: argv.output || DEFAULT_OUTPUT_DIR,
      quiet: argv.quiet,
      retries: argv.retries,
      retryBackoff: argv['retry-backoff'],
      retryMaxDelay: argv['retry-max-delay']
    });
  })
  .command('generate-all', 'Generate all available documents', (yargs) => {
    return yargs
      .option('output', { type: 'string', default: DEFAULT_OUTPUT_DIR })
      .option('quiet', { type: 'boolean', default: false, describe: 'Suppress output' })
      .option('retries', { type: 'number', default: DEFAULT_RETRY_COUNT, describe: 'Number of retries for generation' })
      .option('retry-backoff', { type: 'number', default: DEFAULT_RETRY_BACKOFF, describe: 'Initial retry backoff (ms)' })
      .option('retry-max-delay', { type: 'number', default: DEFAULT_RETRY_MAX_DELAY, describe: 'Max retry backoff (ms)' });
  }, async (argv) => {
    await handleGenerateAllCommand({
      output: argv.output || DEFAULT_OUTPUT_DIR,
      quiet: argv.quiet,
      retries: argv.retries,
      retryBackoff: argv['retry-backoff'],
      retryMaxDelay: argv['retry-max-delay']
    });
  })
  .command('list-templates', 'Show all available document templates', {}, async () => {
    await handleListTemplatesCommand();
  })
  .command('status', 'Show configuration and system status', (yargs) => {
    return yargs
      .option('quiet', { type: 'boolean', default: false, describe: 'Suppress output' })
      .option('verbose', { type: 'boolean', default: false, describe: 'Show detailed information' });
  }, async (argv) => {
    if (!argv.quiet) {
      await handleStatusCommand();
    }
  })
  .command('setup', 'Interactive setup wizard for AI providers', {}, async () => {
    await handleSetupCommand();
  })
  .command('interactive', 'Launch interactive CLI menu interface', (yargs) => {
    return yargs
      .option('mode', { 
        type: 'string', 
        choices: ['beginner', 'advanced'], 
        default: 'beginner',
        describe: 'Interface mode for different user experience levels' 
      })
      .option('skip-intro', { 
        type: 'boolean', 
        default: false, 
        describe: 'Skip the introduction message' 
      })
      .option('debug', { 
        type: 'boolean', 
        default: false, 
        describe: 'Enable debug mode for troubleshooting' 
      })
      .option('enhanced', { 
        type: 'boolean', 
        default: false, 
        describe: 'Use enhanced navigation with inquirer (recommended)' 
      });
  }, async (argv) => {
    const { 
      handleInteractiveCommand, 
      checkInteractiveSupport, 
      showInteractiveNotSupportedMessage 
    } = await import('./commands/interactive.js');
    
    // Check if interactive mode is supported
    if (!checkInteractiveSupport()) {
      showInteractiveNotSupportedMessage();
      process.exit(1);
    }
    
    await handleInteractiveCommand({
      mode: argv.mode as 'beginner' | 'advanced',
      skipIntro: argv.skipIntro,
      debug: argv.debug,
      enhanced: argv.enhanced
    });
  })
  .command('analyze', 'Analyze workspace without generating docs', {}, async () => {
    await handleAnalyzeCommand();
  })
  .command('generate-core-analysis', 'Generate core analysis documents', (yargs) => {
    return yargs
      .option('output', { type: 'string', default: DEFAULT_OUTPUT_DIR })
      .option('quiet', { type: 'boolean', default: false, describe: 'Suppress output' })
      .option('retries', { type: 'number', default: DEFAULT_RETRY_COUNT })
      .option('retry-backoff', { type: 'number', default: DEFAULT_RETRY_BACKOFF })
      .option('retry-max-delay', { type: 'number', default: DEFAULT_RETRY_MAX_DELAY });
  }, async (argv) => {
    await handleGenerateCoreAnalysisCommand({
      output: argv.output || DEFAULT_OUTPUT_DIR,
      quiet: argv.quiet,
      retries: argv.retries,
      retryBackoff: argv['retry-backoff'],
      retryMaxDelay: argv['retry-max-delay']
    });
  })
  .command('validate', 'Validate generated documents against PMBOK', (yargs) => {
    return yargs
      .option('output', { type: 'string', default: DEFAULT_OUTPUT_DIR })
      .option('quiet', { type: 'boolean', default: false, describe: 'Suppress output' });
  }, async (argv) => {
    await handleValidateCommand({
      outputDir: argv.output || DEFAULT_OUTPUT_DIR,
      quiet: argv.quiet
    });
  })
  // Confluence commands
  .command('confluence', 'Confluence integration commands', (yargs) => {
    return yargs
      .command('init', 'Initialize Confluence configuration', {}, async (argv) => {
        await handleConfluenceInitCommand({ quiet: argv.quiet as boolean });
      })
      .command('test', 'Test Confluence connection', {}, async (argv) => {
        await handleConfluenceTestCommand({ quiet: argv.quiet as boolean });
      })
      .command('publish', 'Publish documents to Confluence', (yargs) => {
        return yargs
          .option('documents-path', { type: 'string', describe: 'Path to documents directory' })
          .option('parent-page', { type: 'string', describe: 'Parent page title' })
          .option('label-prefix', { type: 'string', describe: 'Label prefix for metadata' })
          .option('dry-run', { type: 'boolean', default: false, describe: 'Preview only' })
          .option('force', { type: 'boolean', default: false, describe: 'Force publish' });
      }, async (argv) => {
        await handleConfluencePublishCommand({
          documentsPath: argv['documents-path'],
          parentPageTitle: argv['parent-page'],
          labelPrefix: argv['label-prefix'],
          dryRun: argv['dry-run'],
          force: argv.force,
          quiet: argv.quiet as boolean
        });
      })
      .command('status', 'Show Confluence integration status', {}, async (argv) => {
        await handleConfluenceStatusCommand({ quiet: argv.quiet as boolean });
      })
      .command('oauth2', 'OAuth2 authentication commands', (yargs) => {
        return yargs
          .command('login', 'Start OAuth2 authentication', {}, async (argv) => {
            await handleConfluenceOAuth2LoginCommand({ quiet: argv.quiet as boolean });
          })
          .command('status', 'Check OAuth2 authentication status', {}, async (argv) => {
            await handleConfluenceOAuth2StatusCommand({ quiet: argv.quiet as boolean });
          })
          .command('debug', 'Debug OAuth2 authentication', {}, async (argv) => {
            await handleConfluenceOAuth2DebugCommand({ quiet: argv.quiet as boolean });
          })
          .demandCommand(1, 'You must provide a valid oauth2 command.');
      })
      .demandCommand(1, 'You must provide a valid confluence command.');
  })
  // SharePoint commands
  .command('sharepoint', 'SharePoint integration commands', (yargs) => {
    return yargs
      .command('init', 'Initialize SharePoint configuration', {}, async (argv) => {
        await handleSharePointInitCommand({ quiet: argv.quiet as boolean });
      })
      .command('test', 'Test SharePoint connection', {}, async (argv) => {
        await handleSharePointTestCommand({ quiet: argv.quiet as boolean });
      })
      .command('publish', 'Publish documents to SharePoint', (yargs) => {
        return yargs
          .option('documents-path', { type: 'string', describe: 'Path to documents directory' })
          .option('folder-path', { type: 'string', describe: 'Target folder path' })
          .option('label-prefix', { type: 'string', describe: 'Label prefix for metadata' })
          .option('dry-run', { type: 'boolean', default: false, describe: 'Preview only' })
          .option('force', { type: 'boolean', default: false, describe: 'Force publish' });
      }, async (argv) => {
        await handleSharePointPublishCommand({
          documentsPath: argv['documents-path'],
          folderPath: argv['folder-path'],
          labelPrefix: argv['label-prefix'],
          dryRun: argv['dry-run'],
          force: argv.force,
          quiet: argv.quiet as boolean
        });
      })
      .command('status', 'Show SharePoint integration status', {}, async (argv) => {
        await handleSharePointStatusCommand({ quiet: argv.quiet as boolean });
      })
      .command('oauth2', 'OAuth2 authentication commands', (yargs) => {
        return yargs
          .command('login', 'Start OAuth2 authentication', {}, async (argv) => {
            await handleSharePointOAuth2LoginCommand({ quiet: argv.quiet as boolean });
          })
          .command('status', 'Check OAuth2 authentication status', {}, async (argv) => {
            await handleSharePointOAuth2StatusCommand({ quiet: argv.quiet as boolean });
          })
          .command('debug', 'Debug OAuth2 authentication', {}, async (argv) => {
            await handleSharePointOAuth2DebugCommand({ quiet: argv.quiet as boolean });
          })
          .demandCommand(1, 'You must provide a valid oauth2 command.');
      })
      .demandCommand(1, 'You must provide a valid sharepoint command.');
  })
  // VCS commands
  .command('vcs', 'Version control system commands', (yargs) => {
    return yargs
      .command('init', 'Initialize Git repository', (yargs) => {
        return yargs
          .option('output', { type: 'string', default: DEFAULT_OUTPUT_DIR, describe: 'Output directory' });
      }, async (argv) => {
        await handleVcsInitCommand({
          outputDir: argv.output,
          quiet: argv.quiet as boolean
        });
      })
      .command('status', 'Show Git repository status', (yargs) => {
        return yargs
          .option('output', { type: 'string', default: DEFAULT_OUTPUT_DIR, describe: 'Output directory' });
      }, async (argv) => {
        await handleVcsStatusCommand({
          outputDir: argv.output,
          quiet: argv.quiet as boolean
        });
      })
      .command('commit', 'Commit changes to Git repository', (yargs) => {
        return yargs
          .option('output', { type: 'string', default: DEFAULT_OUTPUT_DIR, describe: 'Output directory' })
          .option('message', { type: 'string', default: 'Update generated documents', describe: 'Commit message' });
      }, async (argv) => {
        await handleVcsCommitCommand({
          outputDir: argv.output,
          message: argv.message,
          quiet: argv.quiet as boolean
        });
      })
      .command('push', 'Push changes to remote repository', (yargs) => {
        return yargs
          .option('output', { type: 'string', default: DEFAULT_OUTPUT_DIR, describe: 'Output directory' })
          .option('remote', { type: 'string', default: 'origin', describe: 'Remote name' })
          .option('branch', { type: 'string', default: 'main', describe: 'Branch name' });
      }, async (argv) => {
        await handleVcsPushCommand({
          outputDir: argv.output,
          remote: argv.remote,
          branch: argv.branch,
          quiet: argv.quiet as boolean
        });
      })
      .demandCommand(1, 'You must provide a valid vcs command.');
  })
  // Feedback commands
  .command('feedback', 'Manage document feedback and AI improvements', (yargs) => {
    return yargs
      .command('analyze', 'Analyze feedback patterns to identify improvement opportunities', (yargs) => {
        return yargs
          .option('document-type', { type: 'string', describe: 'Analyze specific document type' })
          .option('project', { type: 'string', describe: 'Analyze specific project' })
          .option('days', { type: 'number', default: 30, describe: 'Number of days to analyze' });
      }, async (argv) => {
        const { FeedbackIntegrationService } = await import('./services/FeedbackIntegrationService.js');
        try {
          console.log('🔍 Analyzing feedback patterns...');
          
          const service = new FeedbackIntegrationService();
          const insights = await service.analyzeFeedbackPatterns(
            argv['document-type'],
            argv.days
          );

          if (insights.length === 0) {
            console.log('📊 No feedback patterns found for the specified criteria.');
            return;
          }

          console.log(`\n📈 Feedback Analysis Results (${argv.days} days):`);
          console.log('='.repeat(60));

          insights.forEach((insight, index) => {
            console.log(`\n${index + 1}. Document Type: ${insight.documentType}`);
            console.log(`   Quality Trend: ${insight.qualityTrends.ratingTrend} (${insight.qualityTrends.averageRating.toFixed(1)}/5)`);
            console.log(`   Feedback Volume: ${insight.qualityTrends.feedbackVolume} items`);
            
            if (insight.commonIssues.length > 0) {
              console.log(`   Common Issues:`);
              insight.commonIssues.slice(0, 3).forEach(issue => {
                console.log(`     • ${issue}`);
              });
            }

            if (insight.suggestedPromptImprovements.length > 0) {
              console.log(`   Suggested Improvements:`);
              insight.suggestedPromptImprovements.slice(0, 2).forEach(improvement => {
                console.log(`     • ${improvement}`);
              });
            }
          });

          console.log('\n💡 Next Steps:');
          console.log('   • Use "adpa feedback apply" to implement improvements');
          console.log('   • Review specific document types with low ratings');
          console.log('   • Monitor trends after implementing changes');

        } catch (error) {
          console.error('❌ Error analyzing feedback:', error);
          process.exit(1);
        }
      })
      .command('apply', 'Apply feedback-driven improvements to document generation', (yargs) => {
        return yargs
          .option('project', { type: 'string', required: true, describe: 'Project ID to apply improvements to' })
          .option('dry-run', { type: 'boolean', default: false, describe: 'Show what would be improved without applying changes' });
      }, async (argv) => {
        const { FeedbackIntegrationService } = await import('./services/FeedbackIntegrationService.js');
        try {
          console.log(`🔧 ${argv['dry-run'] ? 'Analyzing' : 'Applying'} feedback improvements for project ${argv.project}...`);
          
          const service = new FeedbackIntegrationService();
          
          if (argv['dry-run']) {
            const recommendations = await service.generateRecommendations(argv.project);
            
            console.log('\n📋 Recommended Improvements:');
            console.log('='.repeat(50));
            
            if (recommendations.immediateActions.length > 0) {
              console.log('\n🚨 Immediate Actions:');
              recommendations.immediateActions.forEach((action, i) => {
                console.log(`   ${i + 1}. ${action}`);
              });
            }

            console.log('\n💡 Run without --dry-run to apply these improvements');
          } else {
            const result = await service.applyFeedbackImprovements(argv.project);
            
            console.log('\n✅ Feedback Improvements Applied:');
            console.log('='.repeat(50));
            console.log(`📝 Documents Improved: ${result.documentsImproved.length}`);
            console.log(`📈 Predicted Quality Improvement: +${result.qualityPrediction}%`);
          }

        } catch (error) {
          console.error('❌ Error applying feedback improvements:', error);
          process.exit(1);
        }
      })
      .command('generate', 'Generate documents with feedback-driven enhancements', (yargs) => {
        return yargs
          .option('context', { type: 'string', required: true, describe: 'Project context for document generation' })
          .option('project', { type: 'string', describe: 'Project ID for feedback integration' })
          .option('learning', { type: 'boolean', default: false, describe: 'Enable learning mode for iterative improvement' })
          .option('threshold', { type: 'number', default: 80, describe: 'Quality threshold for iterative improvement' });
      }, async (argv) => {
        const { FeedbackEnhancedGenerator } = await import('./modules/documentGenerator/FeedbackEnhancedGenerator.js');
        try {
          console.log('🧠 Starting feedback-enhanced document generation...');
          
          const generator = new FeedbackEnhancedGenerator(argv.context, {
            projectId: argv.project,
            applyFeedbackImprovements: true,
            learningMode: argv.learning,
            qualityThreshold: argv.threshold
          });

          const result = await generator.generateWithFeedbackEnhancement();

          console.log('\n📊 Generation Results:');
          console.log('='.repeat(50));
          console.log(`✅ Success: ${result.success}`);
          console.log(`📝 Documents Generated: ${result.successCount}`);
          console.log(`⏱️ Duration: ${(result.duration / 1000).toFixed(2)}s`);

          if (result.feedbackInsights) {
            console.log('\n🔧 Feedback Integration:');
            console.log(`   Applied Improvements: ${result.feedbackInsights.appliedImprovements.length}`);
            console.log(`   Quality Prediction: +${result.feedbackInsights.qualityPrediction}%`);
          }

        } catch (error) {
          console.error('❌ Error in feedback-enhanced generation:', error);
          process.exit(1);
        }
      })
      .command('stats', 'Show feedback statistics and trends', (yargs) => {
        return yargs
          .option('project', { type: 'string', describe: 'Show stats for specific project' })
          .option('days', { type: 'number', default: 30, describe: 'Number of days to analyze' });
      }, async (argv) => {
        const { DocumentFeedback } = await import('./models/DocumentFeedback.js');
        try {
          console.log('📊 Gathering feedback statistics...');
          
          const filter: any = {};
          if (argv.project) {
            filter.projectId = argv.project;
          }

          const startDate = new Date();
          startDate.setDate(startDate.getDate() - argv.days);
          filter.submittedAt = { $gte: startDate };

          const totalFeedback = await DocumentFeedback.countDocuments(filter);
          const avgRating = await DocumentFeedback.aggregate([
            { $match: filter },
            { $group: { _id: null, avgRating: { $avg: '$rating' } } }
          ]);

          console.log('\n📈 Feedback Statistics:');
          console.log('='.repeat(50));
          console.log(`📝 Total Feedback: ${totalFeedback}`);
          console.log(`⭐ Average Rating: ${avgRating[0]?.avgRating?.toFixed(1) || 'N/A'}/5`);
          console.log(`📅 Period: Last ${argv.days} days`);

          console.log('\n💡 Recommendations:');
          if (avgRating[0]?.avgRating < 3) {
            console.log('   • Focus on improving overall document quality');
          }
          console.log('   • Use "adpa feedback analyze" for detailed insights');

        } catch (error) {
          console.error('❌ Error gathering feedback statistics:', error);
          process.exit(1);
        }
      })
      .demandCommand(1, 'You must provide a valid feedback command.');
  })
  .command(promptsCommand)
  .command(require('./commands/environment.js').environmentCommandModule)
  // Stakeholder Analysis commands
  .command('stakeholder', 'Automated stakeholder analysis and management', (yargs) => {
    return yargs
      .command('analysis', 'Generate comprehensive stakeholder analysis', (yargs) => {
        return yargs
          .option('output-dir', { type: 'string', default: DEFAULT_OUTPUT_DIR, describe: 'Output directory' })
          .option('format', { type: 'string', default: 'markdown', choices: ['markdown', 'json'], describe: 'Output format' })
          .option('verbose', { type: 'boolean', default: false, describe: 'Show detailed output' })
          .option('include-register', { type: 'boolean', default: true, describe: 'Include stakeholder register' })
          .option('include-engagement-plan', { type: 'boolean', default: false, describe: 'Include engagement plan' })
          .option('analysis-depth', { type: 'string', default: 'comprehensive', choices: ['basic', 'detailed', 'comprehensive'], describe: 'Analysis depth' });
      }, async (argv) => {
        await handleStakeholderAnalysisCommand({
          outputDir: argv['output-dir'],
          format: argv.format as 'markdown' | 'json',
          verbose: argv.verbose,
          includeRegister: argv['include-register'],
          includeEngagementPlan: argv['include-engagement-plan'],
          analysisDepth: argv['analysis-depth'] as 'basic' | 'detailed' | 'comprehensive'
        });
      })
      .command('register', 'Generate stakeholder register only', (yargs) => {
        return yargs
          .option('output-dir', { type: 'string', default: DEFAULT_OUTPUT_DIR, describe: 'Output directory' })
          .option('format', { type: 'string', default: 'markdown', choices: ['markdown', 'json'], describe: 'Output format' })
          .option('verbose', { type: 'boolean', default: false, describe: 'Show detailed output' });
      }, async (argv) => {
        await handleStakeholderRegisterCommand({
          outputDir: argv['output-dir'],
          format: argv.format as 'markdown' | 'json',
          verbose: argv.verbose
        });
      })
      .command('engagement-plan', 'Generate stakeholder engagement plan', (yargs) => {
        return yargs
          .option('output-dir', { type: 'string', default: DEFAULT_OUTPUT_DIR, describe: 'Output directory' })
          .option('format', { type: 'string', default: 'markdown', choices: ['markdown', 'json'], describe: 'Output format' })
          .option('verbose', { type: 'boolean', default: false, describe: 'Show detailed output' });
      }, async (argv) => {
        await handleStakeholderEngagementPlanCommand({
          outputDir: argv['output-dir'],
          format: argv.format as 'markdown' | 'json',
          verbose: argv.verbose
        });
      })
      .command('automate', 'Generate all stakeholder documents (comprehensive automation)', (yargs) => {
        return yargs
          .option('output-dir', { type: 'string', default: DEFAULT_OUTPUT_DIR, describe: 'Output directory' })
          .option('format', { type: 'string', default: 'markdown', choices: ['markdown', 'json'], describe: 'Output format' })
          .option('verbose', { type: 'boolean', default: false, describe: 'Show detailed output' })
          .option('analysis-depth', { type: 'string', default: 'comprehensive', choices: ['basic', 'detailed', 'comprehensive'], describe: 'Analysis depth' });
      }, async (argv) => {
        await handleStakeholderAutomationCommand({
          outputDir: argv['output-dir'],
          format: argv.format as 'markdown' | 'json',
          verbose: argv.verbose,
          includeRegister: true,
          includeEngagementPlan: true,
          analysisDepth: argv['analysis-depth'] as 'basic' | 'detailed' | 'comprehensive'
        });
      })
      .command('help', 'Show stakeholder analysis help', {}, () => {
        displayStakeholderHelp();
      })
      .demandCommand(1, 'You must provide a valid stakeholder command.');
  })

  .command(promptsCommand)
  .command('risk-compliance', 'Generate comprehensive risk and compliance assessments', (yargs) => {
    return yargs
      .option('project', {
        alias: 'p',
        type: 'string',
        description: 'Project name',
        demandOption: true
      })
      .option('type', {
        alias: 't',
        type: 'string',
        description: 'Project type (SOFTWARE_DEVELOPMENT, INFRASTRUCTURE, etc.)',
        default: 'SOFTWARE_DEVELOPMENT'
      })
      .option('description', {
        alias: 'd',
        type: 'string',
        description: 'Project description'
      })
      .option('output', {
        alias: 'o',
        type: 'string',
        description: 'Output directory',
        default: 'generated-documents/risk-compliance'
      })
      .option('integrated', {
        type: 'boolean',
        description: 'Generate integrated assessment using compliance engine',
        default: false
      })
      .option('pmbok-only', {
        type: 'boolean',
        description: 'Generate PMBOK-focused assessment only',
        default: false
      })
      .option('format', {
        type: 'string',
        description: 'Output format (markdown, json)',
        choices: ['markdown', 'json'],
        default: 'markdown'
      });
  }, async (argv) => {
    try {
      const { createRiskComplianceCommand } = await import('./commands/risk-compliance.js');
      const command = createRiskComplianceCommand();
      
      // Execute the command with the provided arguments
      await command.parseAsync([
        'risk-compliance',
        '--project', argv.project,
        '--type', argv.type || 'SOFTWARE_DEVELOPMENT',
        ...(argv.description ? ['--description', argv.description] : []),
        '--output', argv.output,
        ...(argv.integrated ? ['--integrated'] : []),
        ...(argv.pmbokOnly ? ['--pmbok-only'] : []),
        '--format', argv.format
      ], { from: 'user' });
    } catch (error) {
      const message = error instanceof Error ? error.message : String(error);
      console.error('❌ Error executing risk-compliance command:', message);
      process.exit(1);
    }
  })
<<<<<<< HEAD
  .command(promptsCommand)
  // Stakeholder Analysis commands
  .command('stakeholder', 'Automated stakeholder analysis and management', (yargs) => {
    return yargs
      .command('analysis', 'Generate comprehensive stakeholder analysis', (yargs) => {
        return yargs
          .option('output-dir', { type: 'string', default: DEFAULT_OUTPUT_DIR, describe: 'Output directory' })
          .option('format', { type: 'string', default: 'markdown', choices: ['markdown', 'json'], describe: 'Output format' })
          .option('verbose', { type: 'boolean', default: false, describe: 'Show detailed output' })
          .option('include-register', { type: 'boolean', default: true, describe: 'Include stakeholder register' })
          .option('include-engagement-plan', { type: 'boolean', default: false, describe: 'Include engagement plan' })
          .option('analysis-depth', { type: 'string', default: 'comprehensive', choices: ['basic', 'detailed', 'comprehensive'], describe: 'Analysis depth' });
      }, async (argv) => {
        await handleStakeholderAnalysisCommand({
          outputDir: argv['output-dir'],
          format: argv.format as 'markdown' | 'json',
          verbose: argv.verbose,
          includeRegister: argv['include-register'],
          includeEngagementPlan: argv['include-engagement-plan'],
          analysisDepth: argv['analysis-depth'] as 'basic' | 'detailed' | 'comprehensive'
        });
      })
      .command('register', 'Generate stakeholder register only', (yargs) => {
        return yargs
          .option('output-dir', { type: 'string', default: DEFAULT_OUTPUT_DIR, describe: 'Output directory' })
          .option('format', { type: 'string', default: 'markdown', choices: ['markdown', 'json'], describe: 'Output format' })
          .option('verbose', { type: 'boolean', default: false, describe: 'Show detailed output' });
      }, async (argv) => {
        await handleStakeholderRegisterCommand({
          outputDir: argv['output-dir'],
          format: argv.format as 'markdown' | 'json',
          verbose: argv.verbose
        });
      })
      .command('engagement-plan', 'Generate stakeholder engagement plan', (yargs) => {
        return yargs
          .option('output-dir', { type: 'string', default: DEFAULT_OUTPUT_DIR, describe: 'Output directory' })
          .option('format', { type: 'string', default: 'markdown', choices: ['markdown', 'json'], describe: 'Output format' })
          .option('verbose', { type: 'boolean', default: false, describe: 'Show detailed output' });
      }, async (argv) => {
        await handleStakeholderEngagementPlanCommand({
          outputDir: argv['output-dir'],
          format: argv.format as 'markdown' | 'json',
          verbose: argv.verbose
        });
      })
      .command('automate', 'Generate all stakeholder documents (comprehensive automation)', (yargs) => {
        return yargs
          .option('output-dir', { type: 'string', default: DEFAULT_OUTPUT_DIR, describe: 'Output directory' })
          .option('format', { type: 'string', default: 'markdown', choices: ['markdown', 'json'], describe: 'Output format' })
          .option('verbose', { type: 'boolean', default: false, describe: 'Show detailed output' })
          .option('analysis-depth', { type: 'string', default: 'comprehensive', choices: ['basic', 'detailed', 'comprehensive'], describe: 'Analysis depth' });
      }, async (argv) => {
        await handleStakeholderAutomationCommand({
          outputDir: argv['output-dir'],
          format: argv.format as 'markdown' | 'json',
          verbose: argv.verbose,
          includeRegister: true,
          includeEngagementPlan: true,
          analysisDepth: argv['analysis-depth'] as 'basic' | 'detailed' | 'comprehensive'
        });
      })
      .command('help', 'Show stakeholder analysis help', {}, () => {
        displayStakeholderHelp();
      })
      .demandCommand(1, 'You must provide a valid stakeholder command.');
  })
=======

>>>>>>> 0e3228fa
  .option('quiet', {
    alias: 'q',
    type: 'boolean',
    description: 'Suppress output',
    global: true,
  })
  .help()
  .alias('help', 'h')
  .demandCommand(1, 'You must provide a valid command.')
  .parse();

// ...existing code for utility functions, command logic, etc...
// Missing function implementations
async function scaffoldNewProcessor(category: string, name: string): Promise<void> {
  console.log(`🏗️  Scaffolding new processor: ${name} in category: ${category}`);
  console.log('This feature is not yet implemented.');
  process.exit(0);
}

async function runProviderSelectionMenu(): Promise<void> {
  console.log('🤖 AI Provider Selection Menu');
  try {
    const menu = new InteractiveProviderMenu();
    await menu.showMenu();
  } catch (error) {
    console.error('Error running provider selection menu:', error);
    process.exit(1);
  }
}

async function analyzeWorkspace(): Promise<void> {
  const { promises: fs } = await import('fs');
  const path = await import('path');
  const cwd = process.cwd();
  console.log('🔍 Analyzing workspace...\n');
  const summary: string[] = [];

  // Check for key files
  const filesToCheck = [
    PACKAGE_JSON_FILENAME,
    TSCONFIG_JSON_FILENAME,
    '.env',
    README_FILENAME,
    'api-specs/',
    'admin-interface/',
    'dist/',
    CONFIG_FILENAME,
    PROCESSOR_CONFIG_FILENAME
  ];
  for (const file of filesToCheck) {
    try {
      const stat = await fs.stat(path.join(cwd, file));
      summary.push(`✅ ${file} found (${stat.isDirectory() ? 'directory' : 'file'})`);
    } catch {
      summary.push(`❌ ${file} missing`);
    }
  }

  // Parse package.json
  try {
    const pkgRaw = await fs.readFile(path.join(cwd, PACKAGE_JSON_FILENAME), 'utf-8');
    const pkg = JSON.parse(pkgRaw);
    summary.push(`\n📦 Package: ${pkg.name} v${pkg.version}`);
    summary.push(`   Description: ${pkg.description}`);
    summary.push(`   Main: ${pkg.main}`);
    summary.push(`   Bin: ${JSON.stringify(pkg.bin)}`);
    summary.push(`   Scripts: ${Object.keys(pkg.scripts).length} scripts defined`);
    summary.push(`   Dependencies: ${Object.keys(pkg.dependencies || {}).length}`);
    summary.push(`   DevDependencies: ${Object.keys(pkg.devDependencies || {}).length}`);
  } catch {
    summary.push('⚠️  Could not parse package.json');
  }

  // Parse tsconfig.json
  try {
    const tsconfigRaw = await fs.readFile(path.join(cwd, TSCONFIG_JSON_FILENAME), 'utf-8');
    const tsconfig = JSON.parse(tsconfigRaw);
    summary.push(`\n🛠️  TypeScript config: target=${tsconfig.compilerOptions?.target}, module=${tsconfig.compilerOptions?.module}`);
  } catch {
    summary.push('⚠️  Could not parse tsconfig.json');
  }

  // Check for .env and required variables
  try {
    const envRaw = await fs.readFile(path.join(cwd, '.env'), 'utf-8');
    summary.push('\n🔑 .env file present');
    const requiredVars = ['GOOGLE_AI_API_KEY', 'AZURE_OPENAI_ENDPOINT', 'AZURE_AI_API_KEY', 'GITHUB_TOKEN', 'OLLAMA_ENDPOINT'];
    for (const v of requiredVars) {
      if (envRaw.includes(v)) {
        summary.push(`   • ${v} present`);
      } else {
        summary.push(`   • ${v} missing`);
      }
    }
  } catch {
    summary.push('⚠️  .env file missing or unreadable');
  }

  // Parse config-rga.json
  try {
    const configRgaRaw = await fs.readFile(path.join(cwd, CONFIG_FILENAME), 'utf-8');
    const configRga = JSON.parse(configRgaRaw);
    summary.push(`\n⚙️  config-rga.json loaded: currentProvider=${configRga.currentProvider}, outputDir=${configRga.defaultOutputDir}`);
    summary.push(`   Providers: ${Object.keys(configRga.providers || {}).join(', ')}`);
    summary.push(`   VCS: enabled=${configRga.docsVcs?.enabled}, autoCommit=${configRga.docsVcs?.autoCommit}`);
    summary.push(`   Confluence: ${configRga.confluence?.baseUrl || 'not set'}`);
    summary.push(`   SharePoint: ${configRga.sharepoint?.siteUrl || 'not set'}`);
  } catch {
    summary.push('⚠️  Could not parse config-rga.json');
  }

  // Parse processor-config.json
  try {
    const procConfigPath = path.join(cwd, PROCESSOR_CONFIG_FILENAME);
    const procConfigRaw = await fs.readFile(procConfigPath, 'utf-8');
    const procConfig = JSON.parse(procConfigRaw);
    summary.push(`\n🧩 processor-config.json loaded: ${Object.keys(procConfig).length} keys`);
  } catch {
    summary.push('⚠️  Could not parse processor-config.json');
  }

  // Output summary
  console.log(summary.join('\n'));
  console.log('\nAnalysis complete.');
}

async function runEnhancedSetupWizard(): Promise<void> {
  const readline = (await import('readline')).createInterface({ input: process.stdin, output: process.stdout });
  const fs = await import('fs/promises');
  const path = await import('path');
  const cwd = process.cwd();
  console.log('🧙‍♂️ Interactive Setup Wizard\n');

  function ask(question: string): Promise<string> {
    return new Promise(resolve => readline.question(question, answer => resolve(answer.trim())));
  }

  // Choose provider
  const provider = await ask('Select AI provider (google/azure/github/ollama): ');
  let envVars: Record<string, string> = {};
  switch (provider.toLowerCase()) {
    case 'google':
      envVars = {
        GOOGLE_AI_API_KEY: await ask('Enter your Google AI API Key: '),
        GOOGLE_AI_MODEL: await ask('Enter Google AI Model (default: gemini-1.5-flash): ') || 'gemini-1.5-flash'
      };
      break;
    case 'azure':
      envVars = {
        AZURE_OPENAI_ENDPOINT: await ask('Enter your Azure OpenAI Endpoint: '),
        DEPLOYMENT_NAME: await ask('Enter Azure deployment name (default: gpt-4): ') || 'gpt-4',
        USE_ENTRA_ID: await ask('Use Entra ID? (true/false, default: false): ') || 'false',
        AZURE_AI_API_KEY: await ask('Enter Azure API Key (optional, press enter to skip): ')
      };
      break;
    case 'github':
      envVars = {
        GITHUB_TOKEN: await ask('Enter your GitHub AI Token: '),
        GITHUB_ENDPOINT: await ask('Enter GitHub AI Endpoint (default: https://models.github.ai/inference/): ') || 'https://models.github.ai/inference/',
        REQUIREMENTS_AGENT_MODEL: await ask('Enter model (default: gpt-4o-mini): ') || 'gpt-4o-mini'
      };
      break;
    case 'ollama':
      envVars = {
        OLLAMA_ENDPOINT: await ask('Enter Ollama endpoint (default: http://localhost:11434): ') || 'http://localhost:11434',
        REQUIREMENTS_AGENT_MODEL: await ask('Enter model (default: llama3.1): ') || 'llama3.1'
      };
      break;
    default:
      console.log('Unknown provider. Exiting setup.');
      readline.close();
      process.exit(1);
  }

  // Write .env file
  let envContent = '';
  for (const [k, v] of Object.entries(envVars)) {
    if (v) envContent += `${k}=${v}\n`;
  }
  try {
    await fs.writeFile(path.join(cwd, '.env'), envContent, { encoding: 'utf-8' });
    console.log('\n✅ .env file created/updated.');
  } catch (e) {
    console.error('❌ Failed to write .env:', e);
  }

  // Optionally update config-rga.json
  const updateConfig = (await ask('Update config-rga.json with provider/model? (y/n): ')).toLowerCase() === 'y';
  if (updateConfig) {
    try {
      const configPath = path.join(cwd, CONFIG_FILENAME);
      const configRaw = await fs.readFile(configPath, 'utf-8');
      const config = JSON.parse(configRaw);
      config.currentProvider = provider + (provider.endsWith('-ai') ? '' : '-ai');
      if (!config.providers) config.providers = {};
      config.providers[config.currentProvider] = { model: envVars.REQUIREMENTS_AGENT_MODEL || envVars.GOOGLE_AI_MODEL || envVars.DEPLOYMENT_NAME || '' };
      await fs.writeFile(configPath, JSON.stringify(config, null, 2), { encoding: 'utf-8' });
      console.log('✅ config-rga.json updated.');
    } catch (e) {
      console.error('❌ Failed to update config-rga.json:', e);
    }
  }

  // Optionally update processor-config.json
  const updateProc = (await ask('Update processor-config.json (for advanced users)? (y/n): ')).toLowerCase() === 'y';
  if (updateProc) {
    try {
      const procPath = path.join(cwd, PROCESSOR_CONFIG_FILENAME);
      let procConfig = {};
      try {
        const procRaw = await fs.readFile(procPath, 'utf-8');
        procConfig = JSON.parse(procRaw);
      } catch {}
      // Example: add a timestamp or note
      (procConfig as any)['lastSetup'] = new Date().toISOString();
      await fs.writeFile(procPath, JSON.stringify(procConfig, null, 2), { encoding: 'utf-8' });
      console.log('✅ processor-config.json updated.');
    } catch (e) {
      console.error('❌ Failed to update processor-config.json:', e);
    }
  }

  // Offer to run npm install
  const doInstall = (await ask('Run npm install now? (y/n): ')).toLowerCase() === 'y';
  if (doInstall) {
    const { execSync } = await import('child_process');
    try {
      execSync('npm install', { stdio: 'inherit' });
      console.log('✅ npm install complete.');
    } catch (e) {
      console.error('❌ npm install failed:', e);
    }
  }

  // Offer to run build
  const doBuild = (await ask('Run npm run build now? (y/n): ')).toLowerCase() === 'y';
  if (doBuild) {
    const { execSync } = await import('child_process');
    try {
      execSync('npm run build', { stdio: 'inherit' });
      console.log('✅ Build complete.');
    } catch (e) {
      console.error('❌ Build failed:', e);
    }
  }

  readline.close();
  console.log('\nSetup complete. You may now use the CLI.');
}

/**
 * Run User Stories menu for implementing the user story requirements
 */
async function runUserStoriesMenu(): Promise<void> {
  const readline = (await import('readline')).createInterface({ 
    input: process.stdin, 
    output: process.stdout 
  });

  function ask(question: string): Promise<string> {
    return new Promise(resolve => readline.question(question, answer => resolve(answer.trim())));
  }

  console.log('\n🎯 User Stories Implementation Menu');
  console.log('=====================================');
  console.log('This menu implements the user stories from the requirements document.');
  console.log('');

  try {
    // Get common inputs
    const businessProblem = await ask('📋 Enter the business problem: ');
    if (!businessProblem || businessProblem.length < 10) {
      console.log('❌ Business problem must be at least 10 characters long.');
      readline.close();
      return;
    }

    const techStackInput = await ask('🔧 Enter technology stack (comma-separated): ');
    const technologyStack = techStackInput ? techStackInput.split(',').map(s => s.trim()) : [];

    const contextBundle = await ask('📝 Enter additional context (optional): ');
    const outputDir = await ask('📁 Enter output directory (default: ./output): ') || './output';
    const format = await ask('📄 Enter output format (json/markdown, default: markdown): ') || 'markdown';

    console.log('\n🚀 Available User Story Commands:');
    console.log('1. Strategic Planning (User Story 2)');
    console.log('2. Requirements Generation (User Story 3)');
    console.log('3. Technology Analysis (User Story 7)');
    console.log('4. Risk Management (User Story 8)');
    console.log('5. Comprehensive Analysis (All User Stories)');
    console.log('6. Exit');

    const choice = await ask('\nSelect an option (1-6): ');

    const options = {
      businessProblem,
      technologyStack,
      contextBundle,
      output: outputDir,
      format: format as 'json' | 'markdown',
      quiet: false
    };

    const { 
      handleStrategicPlanningCommand,
      handleRequirementsGenerationCommand,
      handleTechnologyAnalysisCommand,
      handleRiskManagementCommand,
      handleComprehensiveAnalysisCommand
    } = await import('./commands/user-stories.js');

    switch (choice) {
      case '1':
        console.log('\n🎯 Generating Strategic Planning Documents...');
        await handleStrategicPlanningCommand(options);
        break;
      case '2':
        console.log('\n📋 Generating Comprehensive Requirements...');
        // Force JSON format for requirements to ensure strict JSON output (User Story 9)
        await handleRequirementsGenerationCommand({ ...options, format: 'json' });
        break;
      case '3':
        console.log('\n🔧 Analyzing Technology Stack...');
        await handleTechnologyAnalysisCommand(options);
        break;
      case '4':
        console.log('\n⚠️ Generating Risk Management Plan...');
        await handleRiskManagementCommand(options);
        break;
      case '5':
        console.log('\n🚀 Running Comprehensive Analysis...');
        await handleComprehensiveAnalysisCommand(options);
        break;
      case '6':
        console.log('👋 Goodbye!');
        break;
      default:
        console.log('❌ Invalid choice. Please select 1-6.');
    }

  } catch (error) {
    console.error('❌ Error in user stories menu:', error);
  } finally {
    readline.close();
  }
}

// --- FUTURE TESTING REMINDER ---
// When updating retry/backoff logic or AI/model integration, add/maintain integration tests that simulate rate limits, network errors, and provider failures.\n// Use CLI flags --retries, --retry-backoff, --retry-max-delay for test scenarios.\n// See documentation for test strategies and update as needed.
<|MERGE_RESOLUTION|>--- conflicted
+++ resolved
@@ -764,7 +764,6 @@
       process.exit(1);
     }
   })
-<<<<<<< HEAD
   .command(promptsCommand)
   // Stakeholder Analysis commands
   .command('stakeholder', 'Automated stakeholder analysis and management', (yargs) => {
@@ -832,9 +831,6 @@
       })
       .demandCommand(1, 'You must provide a valid stakeholder command.');
   })
-=======
-
->>>>>>> 0e3228fa
   .option('quiet', {
     alias: 'q',
     type: 'boolean',
